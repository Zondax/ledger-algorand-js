<<<<<<< HEAD
export interface ResponseAddress {
    pubkey: Buffer
    address: string
}

export interface ResponseSign {
    signature: Buffer
}

export interface StdSigData {
    data: string;
    signer: Uint8Array;
    domain: string;
    authenticationData: Uint8Array;
    requestId?: string;
    hdPath?: string;
    signature?: Uint8Array;
}

export interface StdSigDataResponse extends StdSigData {
    signature: Uint8Array;
}

export enum ScopeType {
    UNKNOWN = -1,
    AUTH = 1
=======
import { LedgerError } from './common'

export interface ResponseBase {
  // @deprecated: Please use errorMessage instead
  error_message?: string
  // @deprecated: Please use returnCode instead
  return_code: LedgerError

  errorMessage?: string
  returnCode: LedgerError
}

export interface ResponseAddress extends ResponseBase {
  // @deprecated: Please use address instead
  bech32_address: Buffer
  // @deprecated: Please use publicKey instead
  compressed_pk: Buffer

  publicKey: Buffer
  address: Buffer
}

export interface ResponseVersion extends ResponseBase {
  // @deprecated: Please use testMode instead
  test_mode: LedgerError

  testMode: boolean
  major: number
  minor: number
  patch: number
  deviceLocked: boolean
  targetId: string
}

export interface ResponseAppInfo extends ResponseBase {
  appName: string
  appVersion: string
  flagLen: number
  flagsValue: number
  flagRecovery: boolean
  flagSignedMcuCode: boolean
  flagOnboarded: boolean
  flagPINValidated: boolean
}

export interface ResponseDeviceInfo extends ResponseBase {
  targetId: string
  seVersion: string
  flag: string
  mcuVersion: string
>>>>>>> 36466dcc
}

export interface StdSignMetadata {
    scope: ScopeType;
    encoding: string;
}<|MERGE_RESOLUTION|>--- conflicted
+++ resolved
@@ -1,31 +1,3 @@
-<<<<<<< HEAD
-export interface ResponseAddress {
-    pubkey: Buffer
-    address: string
-}
-
-export interface ResponseSign {
-    signature: Buffer
-}
-
-export interface StdSigData {
-    data: string;
-    signer: Uint8Array;
-    domain: string;
-    authenticationData: Uint8Array;
-    requestId?: string;
-    hdPath?: string;
-    signature?: Uint8Array;
-}
-
-export interface StdSigDataResponse extends StdSigData {
-    signature: Uint8Array;
-}
-
-export enum ScopeType {
-    UNKNOWN = -1,
-    AUTH = 1
-=======
 import { LedgerError } from './common'
 
 export interface ResponseBase {
@@ -76,10 +48,8 @@
   seVersion: string
   flag: string
   mcuVersion: string
->>>>>>> 36466dcc
 }
 
-export interface StdSignMetadata {
-    scope: ScopeType;
-    encoding: string;
+export interface ResponseSign extends ResponseBase {
+  signature: Buffer
 }